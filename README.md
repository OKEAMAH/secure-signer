--- conflicted
+++ resolved
@@ -4,12 +4,8 @@
 # Dev Usage:
 ## Installing Rust
 > Running the [Warp HTTP server](https://github.com/seanmonstar/warp) requires rust 1.64, to update your rust toolchain run:
-<<<<<<< HEAD
-- `rustup update`  
-=======
-- `rustup update stable`  
-- `rustup default stable`  
->>>>>>> 26ba876c
+- `rustup update 1.64.0`  
+- `rustup default 1.64.0`  
 - `rustup target add x86_64-unknown-linux-musl`
 
 ## Docker
